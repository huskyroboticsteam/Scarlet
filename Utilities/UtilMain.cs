﻿using System;
using System.Collections.Generic;
using System.IO;
using System.Text;

namespace Scarlet.Utilities
{
    public static class UtilMain
    {

        /// <summary>
        /// Returns subarray of given array.
        /// </summary>
        /// <typeparam name="T">
        /// Datatype of array
        /// </typeparam>
        /// <param name="data">Array to manipulate</param>
        /// <param name="index">Starting index of subarray.</param>
        /// <param name="length">Length of wanted subarray.</param>
        /// <returns>
        /// Sub array of data[index:index+length-1] (inclusive)
        /// </returns>
        public static T[] SubArray<T>(T[] data, int index, int length)
        {
            T[] result = new T[length];
            Array.Copy(data, index, result, 0, length);
            return result;
        }

        /// <summary>
        /// Gives a user-readable representation of a byte array.
        /// </summary>
        /// <param name="Data">The array to format.</param>
        /// <param name="Spaces">Whether to add spaces between every byte in the output</param>
        /// <returns>A string formatted as such: "4D 3A 20 8C", or "4D3A208C", depending on the Spaces parameter.</returns>
        public static string BytesToNiceString(byte[] Data, bool Spaces)
        {
            if (Data == null || Data.Length == 0) { return string.Empty; }
            StringBuilder Output = new StringBuilder();
            for (int i = 0; i < Data.Length; i++)
            {
                Output.Append(Data[i].ToString("X2"));
                if (Spaces) { Output.Append(' '); }
            }
            if (Spaces) { Output.Remove(Output.Length - 1, 1); }
            return Output.ToString();
        }

        /// <summary>
        /// Takes in a string,
        /// converts the string
        /// into its byte representation.
        /// </summary>
        /// <param name="Data">
        /// String to convert into bytes</param>
        /// <returns>
        /// Byte array that represents the given string.</returns>
        public static byte[] StringToBytes(string Data)
        {
            List<byte> Output = new List<byte>();
            Data = Data.Replace(" ", "");
            for (int Chunk = 0; Chunk < Math.Ceiling(Data.Length / 2.000); Chunk++)
            {
                int Start = Data.Length - ((Chunk + 1) * 2);
                string Section;
                if (Start >= 0) { Section = Data.Substring(Start, 2); }
                else { Section = Data.Substring(0, 1); }
                Output.Add(Convert.ToByte(Section, 16));
            }
            return Output.ToArray();
        }

<<<<<<< HEAD
        /// <summary>Creates a string bby repeating a sequence seperated by something else, with fenceposting.</summary>
        /// <param name="ToRepeat">The string to repeat [Times] times.</param>
        /// <param name="Seperator">The string to place in between each occurence of [ToRepeat].</param>
        public static string RepeatWithSeperator(string ToRepeat, string Seperator, int Times)
        {
            if (Times <= 0) { throw new InvalidOperationException("Cannot repeat string by a negative number."); }
            StringBuilder Output = new StringBuilder();
            for(int i = 0; i < Times; i++)
            {
                Output.Append(ToRepeat);
                if (i + 1 < Times) { Output.Append(Seperator); }
            }
            return Output.ToString();
=======
        /// <summary>
        /// Searches a file system starting in a given path,
        /// looking for a specific, given file. If it cannot
        /// find the file, a FileNotFoundException is thrown.
        /// </summary>
        /// <param name="SearchIn">The directory to begin the search in.</param>
        /// <param name="SearchFor">The file to search for.</param>
        /// <param name="Type">The type of search to do on the file system, either
        /// Depth First, Breadth First, or single directory.</param>
        /// <returns>The path to the file searched for.</returns>
        /// <exception cref="FileNotFoundException">If the file is not found in search scope.</exception>
        public static string SearchDirectory(string SearchIn, string SearchFor, SearchType Type = SearchType.BreadthFirst)
        {
            // Clean Input
            char LastChar = SearchIn[SearchIn.Length - 1];
            if (LastChar == '\\') { SearchIn = SearchIn.Remove(SearchIn.Length - 1) + "/"; }
            else if (LastChar != '/') { SearchIn += '/'; }

            // Switch on Search type to determine correct method
            string SearchReturn = "";
            switch (Type)
            {
                case (SearchType.BreadthFirst):
                    SearchReturn = SearchDirectoryBF(SearchIn, SearchFor);
                    break;
                case (SearchType.DepthFirst):
                    SearchReturn = SearchDirectoryDF(SearchIn, SearchFor);
                    break;
                case (SearchType.SingleFolder):
                    SearchReturn = SearchSingleDirectory(SearchIn, SearchFor);
                    break;
            }
            if (SearchReturn != UtilConstants.SEARCH_NOT_FOUND_STR) { return SearchReturn; }
            throw new FileNotFoundException("Could not find file " + SearchFor + " starting in " + SearchIn);
        }

        /// <summary>
        /// Searches a file system starting in a given path,
        /// looking for a specific, given file. Uses a breadth
        /// first search approach.
        /// </summary>
        /// <param name="SearchIn">The directory to begin the search in.</param>
        /// <param name="SearchFor">The file to search for.</param>
        /// <returns>The path to the file searched for.</returns>
        private static string SearchDirectoryBF(string SearchIn, string SearchFor)
        {
            // Note: SearchIn will be referred to in comments as the "root" directory
            // and SearchThis will be referred to as the "target" file
            // Assume that the user will not have two files with the same name in the 
            // system being searched. Thus, return the first file that matches the 
            // target file name
            string[] Directories = { "" };
            string[] Files = { "" };
            // First, get lists of all the directories and files in the root directory. If there is 
            // an error, stop.
            try
            {
                Directories = Directory.GetDirectories(SearchIn);
                Files = Directory.GetFiles(SearchIn);
            }
            catch { return UtilConstants.SEARCH_NOT_FOUND_STR; }
            bool Contained = false;
            // Check if the target file is in this directory. If so, return the filepath.
            foreach (string File in Files)
            {
                if (File.IndexOf(SearchFor) != -1)
                {
                    Contained = true;
                    break;
                }
            }
            if (Contained)
            {
                return SearchIn + SearchFor;
            }
            // At this point, the file has not been found. The subdirectories will now be searched.
            else
            {
                // Search the subdirectories to see if the target file is within them.
                foreach (string Dir in Directories)
                {
                    string Found = SearchSingleDirectory(Dir, SearchFor);
                    if (Found != UtilConstants.SEARCH_NOT_FOUND_STR)
                    {
                        return Found;
                    }

                }
                // If the target file is not in the next level of directories, proceed to recurse over 
                // the directories.
                foreach (string Dir in Directories)
                {
                    string Found = SearchDirectoryDF(Dir, SearchFor);
                    if (Found != UtilConstants.SEARCH_NOT_FOUND_STR)
                    {
                        return Found;
                    }
                }
            }
            // At this point, the file has not been found. Report to the user and exit.
            return UtilConstants.SEARCH_NOT_FOUND_STR;
        }

        /// <summary>
        /// Searches a file system starting in a given path,
        /// looking for a specific, given file. Uses a depth
        /// first search approach.
        /// </summary>
        /// <param name="SearchIn">The directory to begin the search in.</param>
        /// <param name="SearchFor">The file to search for.</param>
        /// <returns>The path to the file searched for.</returns>
        private static string SearchDirectoryDF(string SearchIn, string SearchFor)
        {
            // Note: SearchIn will be referred to in comments as the "root" directory
            // and SearchThis will be referred to as the "target" file
            string[] Directories = { "" };
            // First, get lists of all the directories and files in the root directory. If there is 
            // an error, stop.
            try
            {
                Directories = Directory.GetDirectories(SearchIn);
            }
            catch { return UtilConstants.SEARCH_NOT_FOUND_STR; }
            // Check if the SearchThis file is in this directory. If so, return the filepath.
            // Otherwise, exit.
            string Found = UtilConstants.SEARCH_NOT_FOUND_STR;
            foreach (string Dir in Directories)
            {
                Found = SearchDirectoryBF(Dir, SearchFor);
                if (Found != UtilConstants.SEARCH_NOT_FOUND_STR)
                {
                    break;
                }
            }
            return Found;
        }

        /// <summary>
        /// Searches a file system starting in a given path,
        /// looking for a specific, given file. Searched only
        /// a single folder.
        /// </summary>
        /// <param name="SearchIn">The directory to begin the search in.</param>
        /// <param name="SearchFor">The file to search for.</param>
        /// <returns>The path to the file searched for.</returns>
        private static string SearchSingleDirectory(string SearchIn, string SearchFor)
        {
            // Note: SearchIn will be referred to in comments as the "root" directory
            // and SearchThis will be referred to as the "target" file
            string[] Files = { "" };
            // First, get lists of all the directories and files in the root directory. If there is 
            // an error, stop.
            try
            {
                Files = Directory.GetFiles(SearchIn);
            }
            catch { return UtilConstants.SEARCH_NOT_FOUND_STR; }
            bool Contained = false;
            // Check if the SearchThis file is in this directory. If so, return the filepath.
            // Otherwise, exit.
            foreach (string File in Files)
            {
                if (File.IndexOf(SearchFor) != -1)
                {
                    Contained = true;
                    break;
                }
            }
            if (Contained)
            {
                return SearchIn + SearchFor;
            }
            else
            {
                return UtilConstants.SEARCH_NOT_FOUND_STR;
            }
>>>>>>> 459f88d5
        }

    }

}<|MERGE_RESOLUTION|>--- conflicted
+++ resolved
@@ -70,7 +70,6 @@
             return Output.ToArray();
         }
 
-<<<<<<< HEAD
         /// <summary>Creates a string bby repeating a sequence seperated by something else, with fenceposting.</summary>
         /// <param name="ToRepeat">The string to repeat [Times] times.</param>
         /// <param name="Seperator">The string to place in between each occurence of [ToRepeat].</param>
@@ -84,7 +83,7 @@
                 if (i + 1 < Times) { Output.Append(Seperator); }
             }
             return Output.ToString();
-=======
+
         /// <summary>
         /// Searches a file system starting in a given path,
         /// looking for a specific, given file. If it cannot
@@ -261,7 +260,6 @@
             {
                 return UtilConstants.SEARCH_NOT_FOUND_STR;
             }
->>>>>>> 459f88d5
         }
 
     }
