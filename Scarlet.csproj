--- conflicted
+++ resolved
@@ -102,11 +102,8 @@
     <Compile Include="IO\RaspberryPi\UARTBusPi.cs" />
     <Compile Include="Properties\AssemblyInfo.cs" />
     <Compile Include="Utilities\Log.cs" />
-<<<<<<< HEAD
     <Compile Include="Utilities\StateStore.cs" />
-=======
     <Compile Include="Utilities\UtilConstants.cs" />
->>>>>>> 459f88d5
     <Compile Include="Utilities\UtilData.cs" />
     <Compile Include="Utilities\UtilMain.cs" />
   </ItemGroup>
