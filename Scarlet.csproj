--- conflicted
+++ resolved
@@ -70,13 +70,10 @@
     <Compile Include="Components\Motors\CytronMD30C.cs" />
     <Compile Include="Components\Motors\Servo.cs" />
     <Compile Include="Components\Motors\TalonMC.cs" />
-<<<<<<< HEAD
     <Compile Include="Components\Sensors\BNO055.cs" />
     <Compile Include="Components\Sensors\INA226.cs" />
-=======
     <Compile Include="Components\Outputs\PCA9685.cs" />
     <Compile Include="Components\Outputs\RGBLED.cs" />
->>>>>>> b7dd33dd
     <Compile Include="Components\Sensors\LimitSwitch.cs" />
     <Compile Include="Components\Sensors\MAX31855.cs" />
     <Compile Include="Components\Sensors\MPU6050.cs" />
