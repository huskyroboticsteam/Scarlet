﻿using System;
using Scarlet.Filters;
using Scarlet.IO;
using Scarlet.Utilities;
using System.Threading;

namespace Scarlet.Components.Motors
{
    public class TalonMC : IMotor
    {
        private IFilter<float> Filter; // Filter for speed output
        private readonly IPWMOutput PWMOut;
        private readonly float MaxSpeed;

        private bool OngoingSpeedThread; // Whether or not a thread is running to set the speed
        private bool Stopped; // Whether or not the motor is stopped
        public float TargetSpeed { get; private set; } // Target speed (-1.0 to 1.0) of the motor

        /// <summary> Initializes a Talon Motor controller </summary>
        /// <param name="PWMOut"> PWM output to control the motor controller </param>
        /// <param name="MaxSpeed"> Limiting factor for speed (should never exceed + or - this val) </param>
        /// <param name="SpeedFilter"> Filter to use with MC. Good for ramp-up protection and other applications </param>
        public TalonMC(IPWMOutput PWMOut, float MaxSpeed, IFilter<float> SpeedFilter = null)
        {
            this.PWMOut = PWMOut;
            this.MaxSpeed = Math.Abs(MaxSpeed);
            this.Filter = SpeedFilter;
            this.SetSpeedDirectly(0.0f);
            this.PWMOut.SetFrequency(333);
<<<<<<< HEAD
            this.SetSpeedDirectly(0.0f);
=======
>>>>>>> 47fc4974
            this.PWMOut.SetEnabled(true);
        }

        public void EventTriggered(object Sender, EventArgs Event) { }

        /// <summary> 
        /// Immediately sets the enabled status of the motor.
        /// Stops the motor if given parameter is false.
        /// Does not reset the target speed to zero, so beware
        /// of resetting this to enabled.
        /// </summary>
        public void SetEnabled(bool Enabled)
        {
            this.Stopped = !Enabled;
            if (Enabled) { this.SetSpeed(this.TargetSpeed); }
            else { this.SetSpeedDirectly(0); }
        }

        /// <summary> Sets the speed on a thread for filtering. </summary>
        private void SetSpeedThread()
        {
            float Output = this.Filter.GetOutput();
            while (!this.Filter.IsSteadyState())
            {
                if (Stopped) { SetSpeedDirectly(0); }
                else
                {
                    this.Filter.Feed(this.TargetSpeed);
                    SetSpeedDirectly(this.Filter.GetOutput());
                }
                Thread.Sleep(Constants.DEFAULT_MIN_THREAD_SLEEP);
            }
            OngoingSpeedThread = false;
        }

        /// <summary> Creates a new thread for setting speed during motor filtering output </summary>
        /// <returns> A new thread for changing the motor speed. </returns>
        private Thread SetSpeedThreadFactory() { return new Thread(new ThreadStart(SetSpeedThread)); }

        /// <summary>
        /// Sets the motor speed. Output may vary from the given value under the following conditions:
        /// - Input exceeds maximum speed. Capped to given maximum.
        /// - Filter changes value. Filter's output used instead.
        ///     (If filter is null, this does not occur)
        /// - The motor is disabled. You must first re-enable the motor.
        /// </summary>
        /// <param name="Speed"> The new speed to set the motor at. From -1.0 to 1.0 </param>
        public void SetSpeed(float Speed)
        {
            if (this.Filter != null && !this.Filter.IsSteadyState() && !OngoingSpeedThread)
            {
                this.Filter.Feed(Speed);
                SetSpeedThreadFactory().Start();
                OngoingSpeedThread = true;
            }
            else { SetSpeedDirectly(Speed); }
            this.TargetSpeed = Speed;
        }

        /// <summary>
        /// Sets the speed directly given an input from -1.0 to 1.0
        /// Takes into consideration motor stop signal and max speed restriction.
        /// </summary>
        /// <param name="Speed"> Speed from -1.0 to 1.0 </param>
        private void SetSpeedDirectly(float Speed)
        {
            if (Speed > this.MaxSpeed) { Speed = this.MaxSpeed; }
            if (-Speed > this.MaxSpeed) { Speed = -this.MaxSpeed; }
            if (this.Stopped) { Speed = 0; }
<<<<<<< HEAD
            this.PWMOut.SetOutput((Speed + 1.0f) * (0.3333333f) / (2.0f) + 0.3333333f);
=======
            this.PWMOut.SetOutput(Speed / 6.0f + 0.5f);
>>>>>>> 47fc4974
        }
    }
}<|MERGE_RESOLUTION|>--- conflicted
+++ resolved
@@ -27,10 +27,6 @@
             this.Filter = SpeedFilter;
             this.SetSpeedDirectly(0.0f);
             this.PWMOut.SetFrequency(333);
-<<<<<<< HEAD
-            this.SetSpeedDirectly(0.0f);
-=======
->>>>>>> 47fc4974
             this.PWMOut.SetEnabled(true);
         }
 
@@ -100,11 +96,7 @@
             if (Speed > this.MaxSpeed) { Speed = this.MaxSpeed; }
             if (-Speed > this.MaxSpeed) { Speed = -this.MaxSpeed; }
             if (this.Stopped) { Speed = 0; }
-<<<<<<< HEAD
             this.PWMOut.SetOutput((Speed + 1.0f) * (0.3333333f) / (2.0f) + 0.3333333f);
-=======
-            this.PWMOut.SetOutput(Speed / 6.0f + 0.5f);
->>>>>>> 47fc4974
         }
     }
 }