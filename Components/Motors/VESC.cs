﻿using System;
using Scarlet.Filters;
using Scarlet.IO;
using Scarlet.Utilities;
using System.Threading;
using System.Collections.Generic;

namespace Scarlet.Components.Motors
{
    public class VESC : IMotor
    {
<<<<<<< HEAD
        #region enums
        private enum UARTPacketID : byte
        {
            // Full enum list here: https://github.com/vedderb/bldc_uart_comm_stm32f4_discovery/blob/master/datatypes.h
            FW_VERSION = 0,
            GET_VALUES = 4,
            SET_DUTY = 5,
            SET_CURRENT = 6,
            SET_CURRENT_BRAKE = 7,
            SET_RPM = 8,
            SET_POS = 9,
            SET_DETECT = 10,
            REBOOT = 28,
            ALIVE = 29,
            FORWARD_CAN = 33,
        }

        private enum CANPacketID : byte
        {
            CAN_PACKET_SET_DUTY = 0,
            CAN_PACKET_SET_CURRENT = 1,
            CAN_PACKET_SET_CURRENT_BRAKE = 2,
            CAN_PACKET_SET_RPM = 3,
            CAN_PACKET_SET_POS = 4,
            CAN_PACKET_FILL_RX_BUFFER = 5,
            CAN_PACKET_FILL_RX_BUFFER_LONG = 6,
            CAN_PACKET_PROCESS_RX_BUFFER = 7,
            CAN_PACKET_PROCESS_SHORT_BUFFER = 8,
            CAN_PACKET_STATUS = 9,
        }
        #endregion

        private const sbyte MOTOR_MAX_RPM = 60;
        private int ERPM_PER_RPM = 518;

        private IFilter<sbyte> RPMFilter; // Filter for speed output
=======
        private IFilter<float> Filter; // Filter for speed output
>>>>>>> 05f64909
        private readonly IUARTBus UARTBus;
        private readonly int CANForwardID;
        private readonly float MaxSpeed;

        private bool OngoingSpeedThread; // Whether or not a thread is running to set the speed
        private bool Stopped; // Whether or not the motor is stopped
        public float TargetSpeed { get; private set; } // Target speed (-1.0 to 1.0) of the motor

        /// <summary> Initializes a VESC Motor controller </summary>
        /// <param name="UARTBus"> UART output to control the motor controller </param>
        /// <param name="MaxSpeed"> Limiting factor for speed (should never exceed + or - this val) </param>
        /// <param name="CANForwardID"> CAN ID of the motor controller (-1 to disable CAN forwarding) </param>
<<<<<<< HEAD
        /// <param name="RPMFilter"> Filter to use with MC. Good for ramp-up protection and other applications </param>
        public VESC(IUARTBus UARTBus, float MaxSpeed, int CANForwardID = -1, IFilter<sbyte> RPMFilter = null, int ERPMPerRPM = 518)
            : this(UARTBus, (sbyte)(MaxSpeed * MOTOR_MAX_RPM), CANForwardID, RPMFilter, ERPMPerRPM) { }

        public VESC(IUARTBus UARTBus, sbyte MaxRPM, int CANForwardID = -1, IFilter<sbyte> RPMFilter = null, int ERPMPerRPM = 518)
        {
            IsCAN = false;
            this.ERPM_PER_RPM = ERPMPerRPM;
=======
        /// <param name="SpeedFilter"> Filter to use with MC. Good for ramp-up protection and other applications </param>
        public VESC(IUARTBus UARTBus, float MaxSpeed, int CANForwardId = -1, IFilter<float> SpeedFilter = null)
        {
>>>>>>> 05f64909
            this.UARTBus = UARTBus;
            this.UARTBus.BaudRate = UARTRate.BAUD_115200;
            this.UARTBus.BitLength = UARTBitCount.BITS_8;
            this.UARTBus.StopBits = UARTStopBits.STOPBITS_1;
            this.UARTBus.Parity = UARTParity.PARITY_NONE;
<<<<<<< HEAD
            this.CANForwardID = CANForwardID;
            this.MaxRPM = Math.Abs(MaxRPM);
            this.RPMFilter = RPMFilter;
            this.SetRPMDirectly(0);
            SetSpeedThreadFactory().Start();
        }

        public VESC(ICANBus CANBus, float MaxSpeed, uint CANID, IFilter<sbyte> RPMFilter = null, int ERPMPerRPM = 518)
            : this(CANBus, (sbyte)(MaxSpeed * MOTOR_MAX_RPM), CANID, RPMFilter, ERPMPerRPM) { }

        /// <summary> Initializes a VESC Motor controller </summary>
        /// <param name="CANBus"> CAN output to control the motor controller </param>
        /// <param name="MaxRPM"> Limiting factor for speed (should never exceed + or - this val) </param>
        /// <param name="RPMFilter"> Filter to use with MC. Good for ramp-up protection and other applications </param>
        public VESC(ICANBus CANBus, sbyte MaxRPM, uint CANID, IFilter<sbyte> RPMFilter = null, int ERPMPerRPM = 518)
        {
            IsCAN = true;
            this.ERPM_PER_RPM = ERPMPerRPM;
            this.CANBus = CANBus;
            this.MaxRPM = Math.Abs(MaxRPM);
            this.CANID = CANID;
            this.RPMFilter = RPMFilter;
            this.SetRPMDirectly(0);
            SetSpeedThreadFactory().Start();
=======
            this.CANForwardID = CANForwardId;
            this.MaxSpeed = Math.Abs(MaxSpeed);
            this.Filter = SpeedFilter;
            this.SetSpeedDirectly(0.0f);
>>>>>>> 05f64909
        }

        public void EventTriggered(object Sender, EventArgs Event) { }

        /// <summary> 
        /// Immediately sets the enabled status of the motor.
        /// Stops the motor if given parameter is false.
        /// Does not reset the target speed to zero, so beware
        /// of resetting this to enabled.
        /// </summary>
        public void SetEnabled(bool Enabled)
        {
            this.Stopped = !Enabled;
            if (Enabled) { this.SetSpeed(this.TargetSpeed); }
            else { this.SetSpeedDirectly(0); }
        }

        /// <summary> Sets the speed on a thread for filtering. </summary>
        private void SetSpeedThread()
        {
            float Output = this.Filter.GetOutput();
            while (!this.Filter.IsSteadyState())
            {
                if (Stopped) { SetSpeedDirectly(0); }
                else
                {
                    this.Filter.Feed(this.TargetSpeed);
                    SetSpeedDirectly(this.Filter.GetOutput());
                }
                Thread.Sleep(Constants.DEFAULT_MIN_THREAD_SLEEP);
            }
            OngoingSpeedThread = false;
        }

        /// <summary> Creates a new thread for setting speed during motor filtering output </summary>
        /// <returns> A new thread for changing the motor speed. </returns>
        private Thread SetSpeedThreadFactory() { return new Thread(new ThreadStart(SetSpeedThread)); }

        /// <summary>
        /// Sets the motor speed. Output may vary from the given value under the following conditions:
        /// - Input exceeds maximum speed. Capped to given maximum.
        /// - Filter changes value. Filter's output used instead.
        ///     (If filter is null, this does not occur)
        /// - The motor is disabled. You must first re-enable the motor.
        /// </summary>
        /// <param name="Speed"> The new speed to set the motor at. From -1.0 to 1.0 </param>
        public void SetSpeed(float Speed)
        {
            if (this.Filter != null && !this.Filter.IsSteadyState() && !OngoingSpeedThread)
            {
                this.Filter.Feed(Speed);
                SetSpeedThreadFactory().Start();
                OngoingSpeedThread = true;
            }
            else { SetSpeedDirectly(Speed); }
            this.TargetSpeed = Speed;
        }

        /// <summary>
        /// Sets the speed directly given an input from -1.0 to 1.0
        /// Takes into consideration motor stop signal and max speed restriction.
        /// </summary>
        /// <param name="Speed"> Speed from -1.0 to 1.0 </param>
        private void SetSpeedDirectly(float Speed)
        {
            if (Speed > this.MaxSpeed) { Speed = this.MaxSpeed; }
            if (-Speed > this.MaxSpeed) { Speed = -this.MaxSpeed; }
            if (this.Stopped) { Speed = 0; }
            this.SendSpeed(Speed);
        }

        /// <summary>
        /// Sends the speed between -1.0 and 1.0 to the motor controller
        /// </summary>
        /// <param name="Speed"> Speed from -1.0 to 1.0 </param>
        private void SendSpeed(float Speed)
        {
            List<byte> payload = new List<byte>();
            payload.Add((byte)PacketID.SET_DUTY);
            // Duty Cycle (100000.0 mysterious magic number from https://github.com/VTAstrobotics/VESC_BBB_UART/blob/master/bldc_interface.c)
            payload.AddRange(UtilData.ToBytes((Int32)(Speed * 100000.0)));
            this.UARTBus.Write(ConstructPacket(payload));
        }

        /// <summary> Tell the motor controller that there is a listener on the other end. </summary>
        /// <remarks> Makes the motor stop. </remarks>
        public void SendAlive()
        {
            List<byte> payload = new List<byte>();
            payload.Add((byte)PacketID.ALIVE);
            this.UARTBus.Write(ConstructPacket(payload));
        }

        /// <summary> Generates the packet for the motor controller: </summary>
        /// <remarks>
        /// One Start byte (value 2 for short packets and 3 for long packets)
        /// One or two bytes specifying the packet length
        /// The payload of the packet
        /// Two bytes with a CRC checksum on the payload
        /// One stop byte (value 3)
        /// </remarks>
        /// <param name="Speed"> Speed from -1.0 to 1.0 </param>
        private byte[] ConstructPacket(List<byte> Payload)
        {
            List<byte> Packet = new List<byte>();

            Packet.Add(2); // Start byte (short packet - payload <= 256 bytes)

            if (this.CANForwardID >= 0)
            {
                Payload.Add((byte)PacketID.FORWARD_CAN);
                Payload.Add((byte)CANForwardID);
            }

            Packet.Add((byte)Payload.Count); // Length of payload
            Packet.AddRange(Payload); // Payload

            ushort Checksum = UtilData.CRC16(Payload.ToArray());
            Packet.AddRange(UtilData.ToBytes(Checksum)); // Checksum

            Packet.Add(3); // Stop byte

            return Packet.ToArray();
        }

        #region enums
        private enum PacketID : byte
        {
            // Full enum list here: https://github.com/vedderb/bldc_uart_comm_stm32f4_discovery/blob/master/datatypes.h
            FW_VERSION = 0,
            GET_VALUES = 4,
            SET_DUTY = 5,
            SET_CURRENT = 6,
            SET_CURRENT_BRAKE = 7,
            SET_RPM = 8,
            SET_POS = 9,
            SET_DETECT = 10,
            REBOOT = 28,
            ALIVE = 29,
            FORWARD_CAN = 33
        }
        #endregion
    }

}<|MERGE_RESOLUTION|>--- conflicted
+++ resolved
@@ -9,7 +9,6 @@
 {
     public class VESC : IMotor
     {
-<<<<<<< HEAD
         #region enums
         private enum UARTPacketID : byte
         {
@@ -46,9 +45,7 @@
         private int ERPM_PER_RPM = 518;
 
         private IFilter<sbyte> RPMFilter; // Filter for speed output
-=======
-        private IFilter<float> Filter; // Filter for speed output
->>>>>>> 05f64909
+        
         private readonly IUARTBus UARTBus;
         private readonly int CANForwardID;
         private readonly float MaxSpeed;
@@ -61,7 +58,6 @@
         /// <param name="UARTBus"> UART output to control the motor controller </param>
         /// <param name="MaxSpeed"> Limiting factor for speed (should never exceed + or - this val) </param>
         /// <param name="CANForwardID"> CAN ID of the motor controller (-1 to disable CAN forwarding) </param>
-<<<<<<< HEAD
         /// <param name="RPMFilter"> Filter to use with MC. Good for ramp-up protection and other applications </param>
         public VESC(IUARTBus UARTBus, float MaxSpeed, int CANForwardID = -1, IFilter<sbyte> RPMFilter = null, int ERPMPerRPM = 518)
             : this(UARTBus, (sbyte)(MaxSpeed * MOTOR_MAX_RPM), CANForwardID, RPMFilter, ERPMPerRPM) { }
@@ -70,17 +66,11 @@
         {
             IsCAN = false;
             this.ERPM_PER_RPM = ERPMPerRPM;
-=======
-        /// <param name="SpeedFilter"> Filter to use with MC. Good for ramp-up protection and other applications </param>
-        public VESC(IUARTBus UARTBus, float MaxSpeed, int CANForwardId = -1, IFilter<float> SpeedFilter = null)
-        {
->>>>>>> 05f64909
             this.UARTBus = UARTBus;
             this.UARTBus.BaudRate = UARTRate.BAUD_115200;
             this.UARTBus.BitLength = UARTBitCount.BITS_8;
             this.UARTBus.StopBits = UARTStopBits.STOPBITS_1;
             this.UARTBus.Parity = UARTParity.PARITY_NONE;
-<<<<<<< HEAD
             this.CANForwardID = CANForwardID;
             this.MaxRPM = Math.Abs(MaxRPM);
             this.RPMFilter = RPMFilter;
@@ -105,12 +95,6 @@
             this.RPMFilter = RPMFilter;
             this.SetRPMDirectly(0);
             SetSpeedThreadFactory().Start();
-=======
-            this.CANForwardID = CANForwardId;
-            this.MaxSpeed = Math.Abs(MaxSpeed);
-            this.Filter = SpeedFilter;
-            this.SetSpeedDirectly(0.0f);
->>>>>>> 05f64909
         }
 
         public void EventTriggered(object Sender, EventArgs Event) { }
